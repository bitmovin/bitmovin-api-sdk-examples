<<<<<<< HEAD
bitmovin-api-sdk == 1.207.0
pyyaml == 6.0.2
=======
bitmovin-api-sdk == 1.208.0
>>>>>>> 568b6be7
<|MERGE_RESOLUTION|>--- conflicted
+++ resolved
@@ -1,6 +1,2 @@
-<<<<<<< HEAD
-bitmovin-api-sdk == 1.207.0
-pyyaml == 6.0.2
-=======
 bitmovin-api-sdk == 1.208.0
->>>>>>> 568b6be7
+pyyaml == 6.0.2