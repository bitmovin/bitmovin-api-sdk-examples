{
<<<<<<< HEAD
  "name": "bitmovin/examples",
  "description": "Examples demonstrating the usage of the Bitmovin API SDK.",
  "authors": [
    {
      "name": "Bitmovin Inc",
      "email": "support@bitmovin.com"
=======
    "name": "bitmovin/examples",
    "description": "Examples demonstrating the usage of the Bitmovin API SDK.",
    "authors": [
        {
            "name": "Bitmovin Inc",
            "email": "support@bitmovin.com"
        }
    ],
    "require": {
        "php": ">=7.1.0",
        "bitmovin/bitmovin-api-sdk-php": "1.208.0"
>>>>>>> 568b6be7
    }
  ],
  "require": {
    "php": ">=7.1.0",
    "bitmovin/bitmovin-api-sdk-php": "1.207.0"
  }
}<|MERGE_RESOLUTION|>--- conflicted
+++ resolved
@@ -1,12 +1,4 @@
 {
-<<<<<<< HEAD
-  "name": "bitmovin/examples",
-  "description": "Examples demonstrating the usage of the Bitmovin API SDK.",
-  "authors": [
-    {
-      "name": "Bitmovin Inc",
-      "email": "support@bitmovin.com"
-=======
     "name": "bitmovin/examples",
     "description": "Examples demonstrating the usage of the Bitmovin API SDK.",
     "authors": [
@@ -18,11 +10,5 @@
     "require": {
         "php": ">=7.1.0",
         "bitmovin/bitmovin-api-sdk-php": "1.208.0"
->>>>>>> 568b6be7
     }
-  ],
-  "require": {
-    "php": ">=7.1.0",
-    "bitmovin/bitmovin-api-sdk-php": "1.207.0"
-  }
 }