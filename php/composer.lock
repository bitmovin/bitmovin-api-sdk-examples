--- conflicted
+++ resolved
@@ -4,22 +4,6 @@
         "Read more about it at https://getcomposer.org/doc/01-basic-usage.md#installing-dependencies",
         "This file is @generated automatically"
     ],
-<<<<<<< HEAD
-    "content-hash": "393ad146ba8cbe98ce355a6264e6e320",
-    "packages": [
-        {
-            "name": "bitmovin/bitmovin-api-sdk-php",
-            "version": "1.207.0",
-            "source": {
-                "type": "git",
-                "url": "https://github.com/bitmovin/bitmovin-api-sdk-php.git",
-                "reference": "786cc8ea4d590b937ccae12494d51eaf5f5babdc"
-            },
-            "dist": {
-                "type": "zip",
-                "url": "https://api.github.com/repos/bitmovin/bitmovin-api-sdk-php/zipball/786cc8ea4d590b937ccae12494d51eaf5f5babdc",
-                "reference": "786cc8ea4d590b937ccae12494d51eaf5f5babdc",
-=======
     "content-hash": "6a63352d3c832c636ce894f5ba50ea38",
     "packages": [
         {
@@ -34,7 +18,6 @@
                 "type": "zip",
                 "url": "https://api.github.com/repos/bitmovin/bitmovin-api-sdk-php/zipball/bd4ae748837dc742410e80355c726fc9b13965ee",
                 "reference": "bd4ae748837dc742410e80355c726fc9b13965ee",
->>>>>>> 568b6be7
                 "shasum": ""
             },
             "require": {
@@ -65,15 +48,9 @@
             "description": "This is the Bitmovin API SDK for PHP",
             "support": {
                 "issues": "https://github.com/bitmovin/bitmovin-api-sdk-php/issues",
-<<<<<<< HEAD
-                "source": "https://github.com/bitmovin/bitmovin-api-sdk-php/tree/v1.207.0"
-            },
-            "time": "2024-10-02T10:31:43+00:00"
-=======
                 "source": "https://github.com/bitmovin/bitmovin-api-sdk-php/tree/v1.208.0"
             },
             "time": "2024-10-15T15:02:44+00:00"
->>>>>>> 568b6be7
         },
         {
             "name": "carbonphp/carbon-doctrine-types",
